"""Defines the base class for all grids.

.. codeauthor:: David Zwicker <david.zwicker@ds.mpg.de>
"""

from __future__ import annotations

import functools
import inspect
import itertools
import json
import logging
import math
import warnings
from abc import ABCMeta, abstractmethod
from collections.abc import Generator, Iterator, Sequence
from typing import TYPE_CHECKING, Any, Callable, Literal, overload

import numpy as np
from numba.extending import overload as nb_overload
<<<<<<< HEAD
from numba.extending import register_jitable
from numpy.typing import ArrayLike
=======
from numpy.typing import ArrayLike, NDArray
>>>>>>> f1e6a4bc

from ..tools.cache import cached_method, cached_property
from ..tools.docstrings import fill_in_docstring
from ..tools.misc import Number, hybridmethod
from ..tools.numba import jit
from ..tools.typing import (
    CellVolume,
    FloatingArray,
    FloatOrArray,
    NumberOrArray,
    NumericArray,
    OperatorFactory,
    OperatorType,
)
from .coordinates import CoordinatesBase, DimensionError

if TYPE_CHECKING:
    from ..backends.base import BackendBase, OperatorInfo
    from ._mesh import GridMesh
    from .boundaries.axes import BoundariesBase, BoundariesData

_base_logger = logging.getLogger(__name__.rsplit(".", 1)[0])
""":class:`logging.Logger`: Base logger for grids."""

PI_4 = 4 * np.pi
PI_43 = 4 / 3 * np.pi
CoordsType = Literal["cartesian", "grid", "cell"]


def _check_shape(shape: int | Sequence[int]) -> tuple[int, ...]:
    """Checks the consistency of shape tuples."""
    if hasattr(shape, "__iter__"):
        shape_list: Sequence[int] = shape  # type: ignore
    else:
        shape_list = [shape]

    if len(shape_list) == 0:
        raise ValueError("Require at least one dimension")

    # convert the shape to a tuple of integers
    result = []
    for dim in shape_list:
        if dim == int(dim) and dim >= 1:
            result.append(int(dim))
        else:
            raise ValueError(f"{repr(dim)} is not a valid number of support points")
    return tuple(result)


def discretize_interval(
    x_min: float, x_max: float, num: int
) -> tuple[FloatingArray, float]:
    r"""Construct a list of equidistantly placed intervals.

    The discretization is defined as

    .. math::
            x_i &= x_\mathrm{min} + \left(i + \frac12\right) \Delta x
            \quad \text{for} \quad i = 0, \ldots, N - 1
        \\
            \Delta x &= \frac{x_\mathrm{max} - x_\mathrm{min}}{N}

    where :math:`N` is the number of intervals given by `num`.

    Args:
        x_min (float): Minimal value of the axis
        x_max (float): Maximal value of the axis
        num (int): Number of intervals

    Returns:
        tuple: (midpoints, dx): the midpoints of the intervals and the used
        discretization `dx`.
    """
    dx = (x_max - x_min) / num
    return (np.arange(num) + 0.5) * dx + x_min, dx


class DomainError(ValueError):
    """Exception indicating that point lies outside domain."""


class PeriodicityError(RuntimeError):
    """Exception indicating that the grid periodicity is inconsistent."""


class GridBase(metaclass=ABCMeta):
    """Base class for all grids defining common methods and interfaces."""

    # class properties
    _subclasses: dict[str, type[GridBase]] = {}  # all classes inheriting from this
    _logger: logging.Logger  # logger instance to output information

    # properties that are defined in subclasses
    c: CoordinatesBase
    """:class:`~pde.grids.coordinates.CoordinatesBase`: Coordinates of the grid."""
    axes: list[str]
    """list: Names of all axes that are described by the grid"""
    axes_symmetric: list[str] = []
    """list: The names of the additional axes that the fields do not depend on,
    e.g. along which they are constant. """

    boundary_names: dict[str, tuple[int, bool]] = {}
    """dict: Names of boundaries to select them conveniently"""
    cell_volume_data: Sequence[FloatOrArray] | None
    """list: Information about the size of discretization cells"""
    coordinate_constraints: list[int] = []
    """list: axes that not described explicitly"""
    num_axes: int
    """int: Number of axes that are *not* assumed symmetrically"""

    # mandatory, immutable, private attributes
    _axes_symmetric: tuple[int, ...] = ()
    _axes_described: tuple[int, ...]
    _axes_bounds: tuple[tuple[float, float], ...]
    _axes_coords: tuple[FloatingArray, ...]
    _discretization: FloatingArray
    _periodic: list[bool]
    _shape: tuple[int, ...]

    # to help sphinx, we here list docstrings for classproperties
    operators: set[str]
    """ set: names of all operators defined for this grid """

    def __init__(self) -> None:
        """Initialize the grid."""
        self._mesh: GridMesh | None = None

        self._axes_described = tuple(
            i for i in range(self.dim) if i not in self._axes_symmetric
        )
        self.num_axes = len(self._axes_described)
        self.axes = [self.c.axes[i] for i in self._axes_described]
        self.axes_symmetric = [self.c.axes[i] for i in self._axes_symmetric]

    def __init_subclass__(cls, **kwargs) -> None:
        """Initialize class-level attributes of subclasses."""
        super().__init_subclass__(**kwargs)

        # create logger for this specific field class
        cls._logger = _base_logger.getChild(cls.__qualname__)

        # register all subclasses to reconstruct them later
        if cls is not GridBase:
            if cls.__name__ in cls._subclasses:
                warnings.warn(f"Redefining class {cls.__name__}")
            cls._subclasses[cls.__name__] = cls

    def __getstate__(self) -> dict[str, Any]:
        state = self.__dict__.copy()
        state.pop("_cache_methods", None)  # delete method cache if present
        return state

    @classmethod
    def from_state(cls, state: str | dict[str, Any]) -> GridBase:
        """Create a field from a stored `state`.

        Args:
            state (`str` or `dict`):
                The state from which the grid is reconstructed. If `state` is a
                string, it is decoded as JSON, which should yield a `dict`.

        Returns:
            :class:`GridBase`: Grid re-created from the state
        """
        # decode the json data
        if isinstance(state, str):
            state = dict(json.loads(state))

        # create the instance of the correct class
        class_name = state.pop("class")
        if class_name == cls.__name__:
            raise RuntimeError(f"Cannot reconstruct abstract class `{class_name}`")
        grid_cls = cls._subclasses[class_name]
        return grid_cls.from_state(state)

    @classmethod
    def from_bounds(
        cls,
        bounds: Sequence[tuple[float, float]],
        shape: Sequence[int],
        periodic: Sequence[bool],
    ) -> GridBase:
        raise NotImplementedError

    @property
    def dim(self) -> int:
        """int: The spatial dimension in which the grid is embedded"""
        return self.c.dim

    @property
    def periodic(self) -> list[bool]:
        """list: Flags that describe which axes are periodic"""
        return self._periodic

    @property
    def axes_bounds(self) -> tuple[tuple[float, float], ...]:
        """tuple: lower and upper bounds of each axis"""
        return self._axes_bounds

    @property
    def axes_coords(self) -> tuple[FloatingArray, ...]:
        """tuple: coordinates of the cells for each axis"""
        return self._axes_coords

    def get_axis_index(self, key: int | str, allow_symmetric: bool = True) -> int:
        """Return the index belonging to an axis.

        Args:
            key (int or str):
                The index or name of an axis
            allow_symmetric (bool):
                Whether axes with assumed symmetry are included

        Returns:
            int: The index of the axis
        """
        if isinstance(key, str):
            # determine key index from name of the axis
            if allow_symmetric:
                axes = self.axes + self.axes_symmetric
            else:
                axes = self.axes
            if key in axes:
                return axes.index(key)
            else:
                raise IndexError(f"`{key}` is not in the axes {axes}")
        elif isinstance(key, int):
            # assume that it is already an index
            return key
        raise IndexError("Index must be an integer or the name of an axes")

    def _get_boundary_index(self, index: str | tuple[int, bool]) -> tuple[int, bool]:
        """Return the index of a boundary belonging to an axis.

        Args:
            index (str or tuple):
                Index specifying the boundary. Can be either a string given in
                :attr:`~pde.grids.base.GridBase.boundary_names`, like :code:`"left"`, or
                a tuple of the axis index perpendicular to the boundary and a boolean
                specifying whether the boundary is at the upper side of the axis or not,
                e.g., :code:`(1, True)`.

        Returns:
            tuple: axis index perpendicular to the boundary and a boolean specifying
                whether the boundary is at the upper side of the axis or not.
        """
        if isinstance(index, str):
            # assume that the index is a known identifier
            if index in self.boundary_names:
                # found a known boundary
                axis, upper = self.boundary_names[index]
            else:
                # check all axes
                for axis, ax_name in enumerate(self.axes):
                    if index == ax_name + "-":
                        upper = False
                        break
                    if index == ax_name + "+":
                        upper = True
                        break
                else:
                    raise KeyError("Unknown boundary {index}")

        else:
            # assume the index is directly given as a tuple of an axis and a boolean
            axis, upper = index
        return axis, upper

    @property
    def discretization(self) -> FloatingArray:
        """:class:`numpy.array`: the linear size of a cell along each axis."""
        return self._discretization

    @property
    def shape(self) -> tuple[int, ...]:
        """tuple of int: the number of support points of each axis"""
        return self._shape

    @property
    def num_cells(self) -> int:
        """int: the number of cells in this grid"""
        return math.prod(self.shape)

    @property
    def _shape_full(self) -> tuple[int, ...]:
        """tuple of int: number of support points including ghost points"""
        return tuple(num + 2 for num in self.shape)

    @property
    def _idx_valid(self) -> tuple[slice, ...]:
        """tuple: slices to extract valid data from full data"""
        return tuple(slice(1, s + 1) for s in self.shape)

    def _make_get_valid(self) -> Callable[[NumericArray], NumericArray]:
        """Create a function to extract the valid part of a full data array.

        Returns:
            callable: Mapping a numpy array containing the full data of the grid to a
                numpy array of only the valid data
        """
        num_axes = self.num_axes

        @jit
        def get_valid(data_full: NumericArray) -> NumericArray:
            """Return valid part of the data (without ghost cells)

            Args:
                data_full (:class:`~numpy.ndarray`):
                    The array with ghost cells from which the valid data is extracted
            """
            if num_axes == 1:
                return data_full[..., 1:-1]
            elif num_axes == 2:
                return data_full[..., 1:-1, 1:-1]
            elif num_axes == 3:
                return data_full[..., 1:-1, 1:-1, 1:-1]
            else:
                raise NotImplementedError

        return get_valid  # type: ignore

    @overload
    def _make_set_valid(self) -> Callable[[NumericArray, NumericArray], None]: ...

    @overload
    def _make_set_valid(
        self, bcs: BoundariesBase
    ) -> Callable[[NumericArray, NumericArray, dict], None]: ...

    def _make_set_valid(
        self,
        bcs: BoundariesBase | None = None,
        *,
        backend: str | BackendBase = "config",
    ) -> Callable:
        """Create a function to set the valid part of a full data array.

        Args:
            bcs (:class:`~pde.grids.boundaries.axes.BoundariesBase`, optional):
                If supplied, the returned function also enforces boundary conditions by
                setting the ghost cells to the correct values
            backend (str):
                The backend to use for making the operator

        Returns:
            callable:
                Takes two numpy arrays, setting the valid data in the first one, using
                the second array. The arrays need to be allocated already and they need
                to have the correct dimensions, which are not checked. If `bcs` are
                given, a third argument is allowed, which sets arguments for the BCs.
        """
        from ..backends import backends

        return backends[backend].make_data_setter(self, bcs=bcs)

    @property
    @abstractmethod
    def state(self) -> dict[str, Any]:
        """dict: all information required for reconstructing the grid"""

    @property
    def state_serialized(self) -> str:
        """str: JSON-serialized version of the state of this grid"""
        state = self.state
        state["class"] = self.__class__.__name__
        return json.dumps(state)

    def copy(self) -> GridBase:
        """Return a copy of the grid."""
        return self.__class__.from_state(self.state)

    __copy__ = copy

    def __deepcopy__(self, memo: dict[int, Any]) -> GridBase:
        """Create a deep copy of the grid.

        This function is for instance called when
        a grid instance appears in another object that is copied using `copy.deepcopy`
        """
        # this implementation assumes that a simple call to copy is sufficient
        result = self.copy()
        memo[id(self)] = result
        return result

    def __repr__(self) -> str:
        """Return instance as string."""
        args = ", ".join(str(k) + "=" + str(v) for k, v in self.state.items())
        return f"{self.__class__.__name__}({args})"

    def __eq__(self, other) -> bool:
        if not isinstance(other, self.__class__):
            return NotImplemented
        return (
            self.shape == other.shape
            and self.axes_bounds == other.axes_bounds
            and self.periodic == other.periodic
        )

    def _cache_hash(self) -> int:
        """Returns a value to determine when a cache needs to be updated."""
        return hash(
            (
                self.__class__.__name__,
                self.shape,
                self.axes_bounds,
                tuple(self.periodic),
            )
        )

    def compatible_with(self, other: GridBase) -> bool:
        """Tests whether this grid is compatible with other grids.

        Grids are compatible when they cover the same area with the same
        discretization. The difference to equality is that compatible grids do
        not need to have the same periodicity in their boundaries.

        Args:
            other (:class:`~pde.grids.base.GridBase`):
                The other grid to test against

        Returns:
            bool: Whether the grid is compatible
        """
        return (
            self.__class__ == other.__class__
            and self.shape == other.shape
            and self.axes_bounds == other.axes_bounds
        )

    def assert_grid_compatible(self, other: GridBase) -> None:
        """Checks whether `other` is compatible with the current grid.

        Args:
            other (:class:`~pde.grids.base.GridBase`):
                The grid compared to this one

        Raises:
            ValueError: if grids are not compatible
        """
        if not self.compatible_with(other):
            raise ValueError(f"Grids {self} and {other} are incompatible")

    @property
    def numba_type(self) -> str:
        """str: represents type of the grid data in numba signatures"""
        return "f8[" + ", ".join([":"] * self.num_axes) + "]"

    @cached_property()
    def coordinate_arrays(self) -> tuple[FloatingArray, ...]:
        """tuple: for each axes: coordinate values for all cells"""
        return tuple(np.meshgrid(*self.axes_coords, indexing="ij"))

    @cached_property()
    def cell_coords(self) -> FloatingArray:
        """:class:`~numpy.ndarray`: coordinate values for all axes of each cell."""
        return np.moveaxis(self.coordinate_arrays, 0, -1)  # type: ignore

    @cached_property()
    def cell_volumes(self) -> FloatingArray:
        """:class:`~numpy.ndarray`: volume of each cell."""
        if self.cell_volume_data is None:
            # use the self.c to calculate cell volumes
            d2 = self.discretization / 2
            x_low = self._coords_full(self.cell_coords - d2, value="min")
            x_high = self._coords_full(self.cell_coords + d2, value="max")
            return self.c.cell_volume(x_low, x_high)

        else:
            # use cell_volume_data
            vols = functools.reduce(np.outer, self.cell_volume_data)
            return np.broadcast_to(vols, self.shape)  # type: ignore

    @cached_property()
    def uniform_cell_volumes(self) -> bool:
        """bool: returns True if all cell volumes are the same"""
        if self.cell_volume_data is None:
            return False
        else:
            return all(np.asarray(vols).ndim == 0 for vols in self.cell_volume_data)

    def _difference_vector(
        self,
        p1: FloatingArray,
        p2: FloatingArray,
        *,
        coords: CoordsType,
        periodic: Sequence[bool],
        axes_bounds: tuple[tuple[float, float], ...] | None,
    ) -> FloatingArray:
        """Return Cartesian vector(s) pointing from p1 to p2.

        In case of periodic boundary conditions, the shortest vector is returned.

        Args:
            p1 (:class:`~numpy.ndarray`):
                First point(s)
            p2 (:class:`~numpy.ndarray`):
                Second point(s)
            coords (str):
                The coordinate system in which the points are specified.
            periodic (sequence of bool):
                Indicates which cartesian axes are periodic
            axes_bounds (sequence of pair of floats):
                Indicates the bounds of the cartesian axes

        Returns:
            :class:`~numpy.ndarray`: The difference vectors between the points with
            periodic boundary conditions applied.
        """
        x1 = self.transform(p1, source=coords, target="cartesian")
        x2 = self.transform(p2, source=coords, target="cartesian")
        if axes_bounds is None:
            axes_bounds = self.axes_bounds

        diff = np.atleast_1d(x2) - np.atleast_1d(x1)
        assert diff.shape[-1] == self.dim

        for i, per in enumerate(periodic):
            if per:
                size = axes_bounds[i][1] - axes_bounds[i][0]
                diff[..., i] = (diff[..., i] + size / 2) % size - size / 2
        return diff  # type: ignore

    def difference_vector(
        self, p1: FloatingArray, p2: FloatingArray, *, coords: CoordsType = "grid"
    ) -> FloatingArray:
        """Return Cartesian vector(s) pointing from p1 to p2.

        In case of periodic boundary conditions, the shortest vector is returned.

        Args:
            p1 (:class:`~numpy.ndarray`):
                First point(s)
            p2 (:class:`~numpy.ndarray`):
                Second point(s)
            coords (str):
                The coordinate system in which the points are specified. Valid values are
                `cartesian`, `cell`, and `grid`; see :meth:`~pde.grids.base.GridBase.transform`.

        Returns:
            :class:`~numpy.ndarray`: The difference vectors between the points with
            periodic boundary conditions applied.
        """
        return self._difference_vector(
            p1, p2, coords=coords, periodic=[False] * self.dim, axes_bounds=None
        )

    def distance(
        self, p1: FloatingArray, p2: FloatingArray, *, coords: CoordsType = "grid"
    ) -> float:
        """Calculate the distance between two points given in real coordinates.

        This takes periodic boundary conditions into account if necessary.

        Args:
            p1 (:class:`~numpy.ndarray`):
                First position
            p2 (:class:`~numpy.ndarray`):
                Second position
            coords (str):
                The coordinate system in which the points are specified. Valid values are
                `cartesian`, `cell`, and `grid`; see :meth:`~pde.grids.base.GridBase.transform`.

        Returns:
            float: Distance between the two positions
        """
        diff = self.difference_vector(p1, p2, coords=coords)
        return np.linalg.norm(diff, axis=-1)  # type: ignore

    def _iter_boundaries(self) -> Iterator[tuple[int, bool]]:
        """Iterate over all boundaries of the grid.

        Yields:
            tuple: for each boundary, the generator returns a tuple indicating
            the axis of the boundary together with a boolean value indicating
            whether the boundary lies on the upper side of the axis.
        """
        return itertools.product(range(self.num_axes), [True, False])

    def _boundary_coordinates(
        self, axis: int, upper: bool, *, offset: float = 0
    ) -> FloatingArray:
        """Get coordinates of points on the boundary.

        Args:
            axis (int):
                The axis perpendicular to the boundary
            upper (bool):
                Whether the boundary is at the upper side of the axis
            offset (float):
                A distance by which the points will be moved away from the boundary.
                Positive values move the points into the interior of the domain

        Returns:
            :class:`~numpy.ndarray`: Coordinates of the boundary points. This array has
            one less dimension than the grid has axes.
        """
        # get coordinate along the axis determining the boundary
        if upper:
            c_bndry = np.array([self._axes_bounds[axis][1]]) - offset
        else:
            c_bndry = np.array([self._axes_bounds[axis][0]]) + offset

        # get orthogonal coordinates
        coords = tuple(
            c_bndry if i == axis else self._axes_coords[i] for i in range(self.num_axes)
        )
        points = np.meshgrid(*coords, indexing="ij")

        # assemble into array
        shape_bndry = tuple(self.shape[i] for i in range(self.num_axes) if i != axis)
        shape = shape_bndry + (self.num_axes,)
        return np.stack(points, -1).reshape(shape)  # type: ignore

    @property
    def volume(self) -> float:
        """float: total volume of the grid"""
        # this property should be overwritten when the volume can be calculated directly
        return self.cell_volumes.sum()  # type: ignore

    def point_to_cartesian(self, points: FloatingArray) -> FloatingArray:
        """Convert coordinates of a point in grid coordinates to Cartesian coordinates.

        Args:
            points (:class:`~numpy.ndarray`):
                The grid coordinates of the points

        Returns:
            :class:`~numpy.ndarray`: The Cartesian coordinates of the point
        """
        return self.c.pos_to_cart(self._coords_full(points))

    def point_from_cartesian(self, points: FloatingArray) -> FloatingArray:
        """Convert points given in Cartesian coordinates to grid coordinates.

        Args:
            points (:class:`~numpy.ndarray`):
                Points given in Cartesian coordinates.

        Returns:
            :class:`~numpy.ndarray`: Points given in the coordinates of the grid
        """
        return self._coords_symmetric(self.c.pos_from_cart(points))

    def _vector_to_cartesian(
        self, points: FloatingArray, components: ArrayLike
    ) -> NumericArray:
        """Convert the vectors at given points into a Cartesian basis.

        Args:
            points (:class:`~numpy.ndarray`):
                The coordinates of the point(s) where the vectors are specified. These
                need to be given in grid coordinates.
            components (:class:`~numpy.ndarray`):
                The components of the vectors at the given points

        Returns:
            The vectors specified at the same position but with components given in
            Cartesian coordinates
        """
        points = np.asanyarray(points)
        components = np.asanyarray(components)
        # check input shapes
        if points.shape[-1] != self.dim:
            raise DimensionError(f"`points` must have {self.dim} coordinates")
        shape = points.shape[:-1]  # shape of array describing the different points
        vec_shape = (self.dim,) + shape
        if components.shape != vec_shape:
            raise DimensionError(f"`components` must have shape {vec_shape}")

        # convert the basis of the vectors to Cartesian
        rot_mat = self.c.basis_rotation(points)
        assert (
            rot_mat.shape == (self.dim, self.dim)
            or rot_mat.shape == (self.dim, self.dim) + shape
        )
        return np.einsum("j...,ji...->i...", components, rot_mat)  # type: ignore

    def normalize_point(
        self, point: FloatingArray, *, reflect: bool = False
    ) -> FloatingArray:
        """Normalize grid coordinates by applying periodic boundary conditions.

        Here, points are assumed to be specified by the physical values along the
        non-symmetric axes of the grid, e.g., by grid coordinates. Normalizing points is
        useful to make sure they lie within the domain of the  grid. This function
        respects periodic boundary conditions and can also reflect points off the
        boundary if `reflect = True`.

        Args:
            point (:class:`~numpy.ndarray`):
                Coordinates of a single point or an array of points, where the last axis
                denotes the point coordinates (e.g., a list of points).
            reflect (bool):
                Flag determining whether coordinates along non-periodic axes are
                reflected to lie in the valid range. If `False`, such coordinates are
                left unchanged and only periodic boundary conditions are enforced.

        Returns:
            :class:`~numpy.ndarray`: The respective coordinates with periodic
            boundary conditions applied.
        """
        point = np.asarray(point, dtype=np.double)
        if point.size == 0:
            return np.zeros((0, self.num_axes))  # type: ignore

        if point.ndim == 0:
            if self.num_axes > 1:
                raise DimensionError(
                    f"Point {point} is not of dimension {self.num_axes}"
                )
        elif point.shape[-1] != self.num_axes:
            raise DimensionError(
                f"Array of shape {point.shape} does not describe points of dimension "
                f"{self.num_axes}"
            )

        # normalize the coordinates for the periodic dimensions
        bounds = np.array(self.axes_bounds)
        xmin = bounds[:, 0]
        xmax = bounds[:, 1]
        xdim = xmax - xmin

        if self.num_axes == 1:
            # single dimension
            if self.periodic[0]:
                point = (point - xmin[0]) % xdim[0] + xmin[0]
            elif reflect:
                arg = (point - xmax[0]) % (2 * xdim[0]) - xdim[0]
                point = xmin[0] + np.abs(arg)

        else:
            # multiple dimensions
            for i in range(self.num_axes):
                if self.periodic[i]:
                    point[..., i] = (point[..., i] - xmin[i]) % xdim[i] + xmin[i]
                elif reflect:
                    arg = (point[..., i] - xmax[i]) % (2 * xdim[i]) - xdim[i]
                    point[..., i] = xmin[i] + np.abs(arg)

        return point

    def _coords_symmetric(self, points: FloatingArray) -> FloatingArray:
        """Return only non-symmetric point coordinates.

        Args:
            points (:class:`~numpy.ndarray`):
                The points specified with `dim` coordinates

        Returns:
            :class:`~numpy.ndarray`: The points with only `num_axes` coordinates, which
            are not along symmetry axes of the grid.
        """
        if points.shape[-1] != self.dim:
            raise DimensionError(f"Points need to be specified as {self.c.axes}")
        return points[..., self._axes_described]

    def _coords_full(
        self, points: FloatingArray, *, value: Literal["min", "max"] | float = 0.0
    ) -> FloatingArray:
        """Specify point coordinates along symmetric axes on grids.

        Args:
            points (:class:`~numpy.ndarray`):
                The points specified with `num_axes` coordinates, not specifying
                coordinates along symmetry axes of the grid.
            value (str or float):
                Value of the points along symmetry axes. The special values `min` and
                `max` denote the minimal and maximal values along the respective
                coordinates.

        Returns:
            :class:`~numpy.ndarray`: The points with all `dim` coordinates
        """
        if self.num_axes == self.dim:
            return points
        else:
            if points.shape[-1] != self.num_axes:
                raise DimensionError(f"Points need to be specified as {self.axes}")
            res = np.empty(points.shape[:-1] + (self.dim,), dtype=points.dtype)
            j = 0
            for i in range(self.dim):
                if i in self._axes_described:
                    res[..., i] = points[..., j]
                    j += 1
                else:
                    if value == "min":
                        res[..., i] = self.c.coordinate_limits[i][0]
                    elif value == "max":
                        res[..., i] = self.c.coordinate_limits[i][1]
                    else:
                        res[..., i] = value
            return res  # type: ignore

    def transform(
        self, coordinates: FloatingArray, source: CoordsType, target: CoordsType
    ) -> FloatingArray:
        """Converts coordinates from one coordinate system to another.

        Supported coordinate systems include the following:

        * `cartesian`:
            Cartesian coordinates where each point carries `dim` values. These are the
            true physical coordinates in space.
        * `grid`:
            Coordinates values in the coordinate system defined by the grid. A point is
            thus characterized by `grid.num_axes` values.
        * `cell`:
            Normalized grid coordinates based on indexing the discretization cells. A
            point is characterized by `grid.num_axes` values and the range of values for
            a given axis is between `0` and `N`, where `N` is the number of grid points.
            Consequently, the integral part of the cell coordinate denotes the cell,
            while the fractional part denotes the relative position within the cell. In
            particular, the cell center is located at `i + 0.5` with `i = 0, ..., N-1`.

        Note:
            Some conversion might involve projections if the coordinate system imposes
            symmetries. For instance, converting 3d Cartesian coordinates to grid
            coordinates in a spherically symmetric  grid will only return the radius
            from the origin. Conversely, converting these grid coordinates back to 3d
            Cartesian coordinates will only return coordinates along a particular ray
            originating at the origin.

        Args:
            coordinates (:class:`~numpy.ndarray`):
                The coordinates to convert
            source (str):
                The source coordinate system
            target (str):
                The target coordinate system

        Returns:
            :class:`~numpy.ndarray`: The transformed coordinates
        """
        if source == "cartesian":
            # Cartesian coordinates given
            cartesian = np.atleast_1d(coordinates)
            if cartesian.shape[-1] != self.dim:
                raise DimensionError(f"Require {self.dim} cartesian coordinates")

            if target == "cartesian":
                return coordinates

            # convert Cartesian coordinates to grid coordinates
            grid_coords = self.point_from_cartesian(cartesian)

            if target == "grid":
                return grid_coords
            if target == "cell":
                c_min = np.array(self.axes_bounds)[:, 0]
                return (grid_coords - c_min) / self.discretization  # type: ignore

        elif source == "cell":
            # Cell coordinates given
            cells = np.atleast_1d(coordinates)
            if cells.shape[-1] != self.num_axes:
                raise DimensionError(f"Require {self.num_axes} cell coordinates")

            if target == "cell":
                return coordinates

            # convert cell coordinates to grid coordinates
            c_min = np.array(self.axes_bounds)[:, 0]
            grid_coords = c_min + cells * self.discretization

            if target == "grid":
                return grid_coords  # type: ignore
            elif target == "cartesian":
                return self.point_to_cartesian(grid_coords)

        elif source == "grid":
            # Grid coordinates given
            grid_coords = np.atleast_1d(coordinates)
            if grid_coords.shape[-1] != self.num_axes:
                raise DimensionError(f"Require {self.num_axes} grid coordinates")

            if target == "cartesian":
                return self.point_to_cartesian(grid_coords)
            elif target == "cell":
                c_min = np.array(self.axes_bounds)[:, 0]
                return (grid_coords - c_min) / self.discretization  # type: ignore
            elif target == "grid":
                return grid_coords  # type: ignore

        else:
            raise ValueError(f"Unknown source coordinates `{source}`")
        raise ValueError(f"Unknown target coordinates `{target}`")

    def contains_point(
        self,
        points: FloatingArray,
        *,
        coords: Literal["cartesian", "cell", "grid"] = "cartesian",
    ) -> NDArray[np.bool]:
        """Check whether the point is contained in the grid.

        Args:
            points (:class:`~numpy.ndarray`):
                Coordinates of the point(s)
            coords (str):
                The coordinate system in which the points are given

        Returns:
            :class:`~numpy.ndarray`: A boolean array indicating which points lie within
            the grid
        """
        cell_coords = self.transform(points, source=coords, target="cell")
        return np.all((cell_coords >= 0) & (cell_coords <= self.shape), axis=-1)

    def iter_mirror_points(
        self, point: FloatingArray, with_self: bool = False, only_periodic: bool = True
    ) -> Iterator[FloatingArray]:
        """Generates all mirror points corresponding to `point`

        Args:
            point (:class:`~numpy.ndarray`):
                The point within the grid
            with_self (bool):
                Whether to include the point itself
            only_periodic (bool):
                Whether to only mirror along periodic axes

        Returns:
            A generator yielding the coordinates that correspond to mirrors
        """
        # the default implementation does not know about mirror points
        if with_self:
            yield np.asanyarray(point, dtype=np.double)

    @fill_in_docstring
    def get_boundary_conditions(
        self, bc: BoundariesData = "auto_periodic_neumann", rank: int = 0
    ) -> BoundariesBase:
        """Constructs boundary conditions from a flexible data format.

        Args:
            bc (str or list or tuple or dict):
                The boundary conditions applied to the field.
                {ARG_BOUNDARIES}
            rank (int):
                The tensorial rank of the value associated with the boundary conditions.

        Returns:
            :class:`~pde.grids.boundaries.axes.BoundariesBase`: The boundary conditions
            for all axes.

        Raises:
            ValueError:
                If the data given in `bc` cannot be read
            PeriodicityError:
                If the boundaries are not compatible with the periodic axes of the grid.
        """
        from .boundaries import BoundariesBase

        if self._mesh is None:
            # get boundary conditions for a simple grid that is not part of a mesh
            bcs = BoundariesBase.from_data(bc, grid=self, rank=rank)

        else:
            # this grid is part of a mesh and we thus need to set special conditions to
            # support parallelism via MPI. We here assume that bc is given for the full
            # system and not
            bcs_base = BoundariesBase.from_data(bc, grid=self._mesh.basegrid, rank=rank)
            bcs = self._mesh.extract_boundary_conditions(bcs_base)

        return bcs

    def get_line_data(
        self, data: NumericArray, extract: str = "auto"
    ) -> dict[str, Any]:
        """Return a line cut through the grid.

        Args:
            data (:class:`~numpy.ndarray`):
                The values at the grid points
            extract (str):
                Determines which cut is done through the grid. Possible choices depend
                on the actual grid.

        Returns:
            dict: A dictionary with information about the line cut, which is convenient
            for plotting.
        """
        raise NotImplementedError

    def get_image_data(self, data: NumericArray) -> dict[str, Any]:
        """Return a 2d-image of the data.

        Args:
            data (:class:`~numpy.ndarray`):
                The values at the grid points

        Returns:
            dict: A dictionary with information about the data convenient for plotting.
        """
        raise NotImplementedError

    def get_vector_data(self, data: NumericArray, **kwargs) -> dict[str, Any]:
        r"""Return data to visualize vector field.

        Args:
            data (:class:`~numpy.ndarray`):
                The vectorial values at the grid points
            \**kwargs:
                Arguments forwarded to
                :meth:`~pde.grids.base.GridBase.get_image_data`.

        Returns:
            dict: A dictionary with information about the data convenient for plotting.
        """
        if self.dim != 2:
            raise DimensionError("Can only plot generic vector fields for dim=2")
        if data.shape != (self.dim,) + self.shape:
            raise ValueError(
                f"Shape {data.shape} of the data array is not compatible with grid "
                f"shape {self.shape}"
            )

        # obtain the correctly interpolated components of the vector in grid coordinates
        img_coord0 = self.get_image_data(data[0], **kwargs)
        img_coord1 = self.get_image_data(data[1], **kwargs)

        points_cart = np.stack((img_coord0["xs"], img_coord0["ys"]), axis=-1)
        points = self.c._pos_from_cart(points_cart)

        # convert vectors to cartesian coordinates
        img_data = img_coord0
        img_data["data_x"], img_data["data_y"] = self._vector_to_cartesian(
            points, [img_coord0["data"], img_coord1["data"]]
        )
        img_data.pop("data")
        return img_data

    def get_random_point(
        self,
        *,
        boundary_distance: float = 0,
        coords: CoordsType = "cartesian",
        rng: np.random.Generator | None = None,
    ) -> FloatingArray:
        """Return a random point within the grid.

        Args:
            boundary_distance (float):
                The minimal distance this point needs to have from all boundaries.
            coords (str):
                Determines the coordinate system in which the point is specified. Valid
                values are `cartesian`, `cell`, and `grid`;
                see :meth:`~pde.grids.base.GridBase.transform`.
            rng (:class:`~numpy.random.Generator`):
                Random number generator (default: :func:`~numpy.random.default_rng()`)

        Returns:
            :class:`~numpy.ndarray`: The coordinates of the random point
        """
        raise NotImplementedError

    @hybridmethod  # type: ignore
    @property
    def operators(cls) -> set[str]:
        """set: all operators defined for this class"""
        from ..backends import backends

        # get all operators registered on the class
        operators = set()
        for name in backends:
            operators |= backends[name].get_registered_operators(cls)
        return operators

    @operators.instancemethod  # type: ignore
    @property
    def operators(self) -> set[str]:
        """set: all operators defined for this instance"""
        from ..backends import backends

        # get all operators registered on the class
        operators = set()
        for name in backends:
            operators |= backends[name].get_registered_operators(self)
        return operators

    @cached_method()
    def make_operator_no_bc(
        self,
        operator: str | OperatorInfo,
        *,
        backend: str | BackendBase = "config",
        **kwargs,
    ) -> OperatorType:
        """Return a compiled function applying an operator without boundary conditions.

        A function that takes the discretized full data as an input and an array of
        valid data points to which the result of applying the operator is written.

        Note:
            The resulting function does not check whether the ghost cells of the input
            array have been supplied with sensible values. It is the responsibility of
            the user to set the values of the ghost cells beforehand. Use this function
            only if you absolutely know what you're doing. In all other cases,
            :meth:`make_operator` is probably the better choice.

        Args:
            operator (str):
                Identifier for the operator. Some examples are 'laplace', 'gradient', or
                'divergence'. The registered operators for this grid can be obtained
                from the :attr:`~pde.grids.base.GridBase.operators` attribute.
            backend (str):
                The backend to use for making the operator
            **kwargs:
                Specifies extra arguments influencing how the operator is created.

        Returns:
            callable: the function that applies the operator. This function has the
            signature (arr: NumericArray, out: NumericArray), so they `out` array need to be
            supplied explicitly.
        """
        from ..backends import backends

        # determine the operator for the chosen backend
        operator_info = backends[backend].get_operator_info(self, operator)
        return operator_info.factory(self, **kwargs)

    @cached_method()
    @fill_in_docstring
    def make_operator(
        self,
        operator: str | OperatorInfo,
        bc: BoundariesData,
        *,
        backend: str | BackendBase = "config",
        **kwargs,
    ) -> Callable[..., NumericArray]:
        """Return a compiled function applying an operator with boundary conditions.

        Args:
            operator (str):
                Identifier for the operator. Some examples are 'laplace', 'gradient', or
                'divergence'. The registered operators for this grid can be obtained
                from the :attr:`~pde.grids.base.GridBase.operators` attribute.
            bc (str or list or tuple or dict):
                The boundary conditions applied to the field.
                {ARG_BOUNDARIES}
            backend (str):
                The backend to use for making the operator
            **kwargs:
                Specifies extra arguments influencing how the operator is created.

        The returned function takes the discretized data on the grid as an input and
        returns the data to which the operator `operator` has been applied. The function
        only takes the valid grid points and allocates memory for the ghost points
        internally to apply the boundary conditions specified as `bc`. Note that the
        function supports an optional argument `out`, which if given should provide
        space for the valid output array without the ghost cells. The result of the
        operator is then written into this output array.

        The function also accepts an optional parameter `args`, which is forwarded to
        `set_ghost_cells`. This allows setting boundary conditions based on external
        parameters, like time. Note that since the returned operator will always be
        compiled by Numba, the arguments need to be compatible with Numba. The
        following example shows how to pass the current time `t`:

        .. code-block:: python

            from pde.tools.numba import numba_dict

            operator = grid.make_operator("laplace", bc={"value_expression": "t"})
            operator(field.data, args=numba_dict(t=t))

        Returns:
            callable: the function that applies the operator. This function has the
            signature (arr: NumericArray, out: NumericArray = None, args=None).
        """
        from ..backends import backends

        # determine the operator for the chosen backend
        backend_impl = backends[backend]
        operator_info = backend_impl.get_operator_info(self, operator)

        # set the boundary conditions before applying this operator
        bcs = self.get_boundary_conditions(bc, rank=operator_info.rank_in)
        return backend_impl.make_operator(self, operator_info, bcs=bcs)

    def slice(self, indices: Sequence[int]) -> GridBase:
        """Return a subgrid of only the specified axes.

        Args:
            indices (list):
                Indices indicating the axes that are retained in the subgrid

        Returns:
            :class:`GridBase`: The subgrid
        """
        raise NotImplementedError(
            f"Slicing is not implemented for class {self.__class__.__name__}"
        )

    def plot(self) -> None:
        """Visualize the grid."""
        raise NotImplementedError(
            f"Plotting is not implemented for class {self.__class__.__name__}"
        )

    @property
    def typical_discretization(self) -> float:
        """float: the average side length of the cells"""
        return np.mean(self.discretization)  # type: ignore

    def integrate(
        self, data: NumberOrArray, axes: int | Sequence[int] | None = None
    ) -> NumberOrArray:
        """Integrates the discretized data over the grid.

        Args:
            data (:class:`~numpy.ndarray`):
                The values at the support points of the grid that need to be
                integrated.
            axes (list of int, optional):
                The axes along which the integral is performed. If omitted, all
                axes are integrated over.

        Returns:
            :class:`~numpy.ndarray`: The values integrated over the entire grid
        """
        # determine the volumes of the individual cells
        if self.cell_volume_data is None:
            if axes is None:
                cell_volumes = self.cell_volumes
            else:
                raise NotImplementedError
        else:
            if axes is None:
                volume_list = self.cell_volume_data
            else:
                # use stored value for the default case of integrating over all axes
                if isinstance(axes, int):
                    axes = (axes,)
                else:
                    axes = tuple(axes)  # required for numpy.sum
                volume_list = [
                    cell_vol if ax in axes else 1
                    for ax, cell_vol in enumerate(self.cell_volume_data)
                ]
            cell_volumes = functools.reduce(np.outer, volume_list)

        # determine the axes over which we will integrate
        if not isinstance(data, np.ndarray) or data.ndim < self.num_axes:
            # deal with the case where data is not supplied for each support
            # point, e.g., when a single scalar is integrated over the grid
            data = np.broadcast_to(data, self.shape)

        elif data.ndim > self.num_axes:
            # deal with the case where more than a single value is provided per
            # support point, e.g., when a tensorial field is integrated
            offset = data.ndim - self.num_axes
            if axes is None:
                # integrate over all axes of the grid
                axes = tuple(range(offset, data.ndim))
            else:
                # shift the indices to account for the data shape
                axes = tuple(offset + i for i in axes)

        # calculate integral using a weighted sum along the chosen axes
        integral = (data * cell_volumes).sum(axis=axes)

        if self._mesh is None or len(self._mesh) == 1:
            # standard case of a single integral
            return integral  # type: ignore

        else:
            # we are in a parallel run, so we need to gather the sub-integrals from all
            from mpi4py.MPI import COMM_WORLD

            integral_full = np.empty_like(integral)
            COMM_WORLD.Allreduce(integral, integral_full)
            return integral_full  # type: ignore

    @cached_method()
    def make_normalize_point_compiled(
        self, reflect: bool = True
    ) -> Callable[[FloatingArray], None]:
        """Return a compiled function that normalizes a point.

        Here, the point is assumed to be specified by the physical values along
        the non-symmetric axes of the grid. Normalizing points is useful to make sure
        they lie within the domain of the  grid. This function respects periodic
        boundary conditions and can also reflect points off the boundary.

        Args:
            reflect (bool):
                Flag determining whether coordinates along non-periodic axes are
                reflected to lie in the valid range. If `False`, such coordinates are
                left unchanged and only periodic boundary conditions are enforced.

        Returns:
            callable: A function that takes a :class:`~numpy.ndarray` as an argument,
            which describes the coordinates of the points. This array is modified
            in-place!
        """
        num_axes = self.num_axes
        periodic = np.array(self.periodic)  # using a tuple instead led to a numba error
        bounds = np.array(self.axes_bounds)
        xmin = bounds[:, 0]
        xmax = bounds[:, 1]
        size = bounds[:, 1] - bounds[:, 0]

        @jit
        def normalize_point(point: FloatingArray) -> None:
            """Helper function normalizing a single point."""
            assert point.ndim == 1  # only support single points
            for i in range(num_axes):
                if periodic[i]:
                    point[i] = (point[i] - xmin[i]) % size[i] + xmin[i]
                elif reflect:
                    arg = (point[i] - xmax[i]) % (2 * size[i]) - size[i]
                    point[i] = xmin[i] + abs(arg)
                # else: do nothing

        return normalize_point  # type: ignore

    @cached_method()
    def make_cell_volume_compiled(self, flat_index: bool = False) -> CellVolume:
        """Return a compiled function returning the volume of a grid cell.

        Args:
            flat_index (bool):
                When True, cell_volumes are indexed by a single integer into the
                flattened array.

        Returns:
            function: returning the volume of the chosen cell
        """
        if self.cell_volume_data is not None and all(
            np.isscalar(d) for d in self.cell_volume_data
        ):
            # all cells have the same volume
            cell_volume = np.prod(self.cell_volume_data)

            @jit
            def get_cell_volume(*args) -> float:
                return cell_volume  # type: ignore

        else:
            # some cells have a different volume
            cell_volumes = self.cell_volumes

            if flat_index:

                @jit
                def get_cell_volume(idx: int) -> float:
                    return cell_volumes.flat[idx]  # type: ignore

            else:

                @jit
                def get_cell_volume(*args) -> float:
                    return cell_volumes[args]  # type: ignore

        return get_cell_volume  # type: ignore

    def _make_interpolation_axis_data(
        self,
        axis: int,
        *,
        with_ghost_cells: bool = False,
        cell_coords: bool = False,
    ) -> Callable[[float], tuple[int, int, float, float]]:
        """Factory for obtaining interpolation information.

        Args:
            axis (int):
                The axis along which interpolation is performed
            with_ghost_cells (bool):
                Flag indicating that the interpolator should work on the full data array
                that includes values for the ghost points. If this is the case, the
                boundaries are not checked and the coordinates are used as is.
            cell_coords (bool):
                Flag indicating whether points are given in cell coordinates or actual
                point coordinates.

        Returns:
            callable: A function that is called with a coordinate value for the axis.
            The function returns the indices of the neighboring support points as well
            as the associated weights.
        """
        # obtain information on how this axis is discretized
        size = self.shape[axis]
        periodic = self.periodic[axis]
        lo = self.axes_bounds[axis][0]
        dx = self.discretization[axis]

        @register_jitable
        def get_axis_data(coord: float) -> tuple[int, int, float, float]:
            """Determines data for interpolating along one axis."""
            # determine the index of the left cell and the fraction toward the right
            if cell_coords:
                c_l, d_l = divmod(coord, 1.0)
            else:
                c_l, d_l = divmod((coord - lo) / dx - 0.5, 1.0)

            # determine the indices of the two cells whose value affect interpolation
            if periodic:
                # deal with periodic domains, which is easy
                c_li = int(c_l) % size  # left support point
                c_hi = (c_li + 1) % size  # right support point

            elif with_ghost_cells:
                # deal with edge cases using the values of ghost cells
                if -0.5 <= c_l + d_l <= size - 0.5:  # in bulk part of domain
                    c_li = int(c_l)  # left support point
                    c_hi = c_li + 1  # right support point
                else:
                    return -42, -42, 0.0, 0.0  # indicates out of bounds

            else:
                # deal with edge cases using nearest-neighbor interpolation at boundary
                if 0 <= c_l + d_l < size - 1:  # in bulk part of domain
                    c_li = int(c_l)  # left support point
                    c_hi = c_li + 1  # right support point
                elif size - 1 <= c_l + d_l <= size - 0.5:  # close to upper boundary
                    c_li = c_hi = int(c_l)  # both support points close to boundary
                    # This branch also covers the special case, where size == 1 and data
                    # is evaluated at the only support point (c_l == d_l == 0.)
                elif -0.5 <= c_l + d_l <= 0:  # close to lower boundary
                    c_li = c_hi = int(c_l) + 1  # both support points close to boundary
                else:
                    return -42, -42, 0.0, 0.0  # indicates out of bounds

            # determine the weights of the two cells
            w_l, w_h = 1 - d_l, d_l
            # set small weights to zero. If this is not done, invalid data at the corner
            # of the grid (where two rows of ghost cells intersect) could be accessed.
            # If this random data is very large, e.g., 1e100, it contributes
            # significantly, even if the weight is low, e.g., 1e-16.
            if w_l < 1e-15:
                w_l = 0
            if w_h < 1e-15:
                w_h = 0

            # shift points to allow accessing data with ghost points
            if with_ghost_cells:
                c_li += 1
                c_hi += 1

            return c_li, c_hi, w_l, w_h

        return get_axis_data  # type: ignore

    @cached_method()
    def _make_interpolator_compiled(
        self,
        *,
        fill: Number | None = None,
        with_ghost_cells: bool = False,
        cell_coords: bool = False,
    ) -> Callable[[NumericArray, FloatingArray], NumericArray]:
        """Return a compiled function for linear interpolation on the grid.

        Args:
            fill (Number, optional):
                Determines how values out of bounds are handled. If `None`, `ValueError`
                is raised when out-of-bounds points are requested. Otherwise, the given
                value is returned.
            with_ghost_cells (bool):
                Flag indicating that the interpolator should work on the full data array
                that includes values for the ghost points. If this is the case, the
                boundaries are not checked and the coordinates are used as is.
            cell_coords (bool):
                Flag indicating whether points are given in cell coordinates or actual
                point coordinates.

        Returns:
            callable: A function which returns interpolated values when called with
            arbitrary positions within the space of the grid. The signature of this
            function is (data, point), where `data` is the numpy array containing the
            field data and position denotes the position in grid coordinates.
        """
        args = {"with_ghost_cells": with_ghost_cells, "cell_coords": cell_coords}

        if self.num_axes == 1:
            # specialize for 1-dimensional interpolation
            data_x = self._make_interpolation_axis_data(0, **args)

            @jit
            def interpolate_single(
                data: NumericArray, point: FloatingArray
            ) -> NumberOrArray:
                """Obtain interpolated value of data at a point.

                Args:
                    data (:class:`~numpy.ndarray`):
                        A 1d array of valid values at the grid points
                    point (:class:`~numpy.ndarray`):
                        Coordinates of a single point in the grid coordinate system

                Returns:
                    :class:`~numpy.ndarray`: The interpolated value at the point
                """
                c_li, c_hi, w_l, w_h = data_x(float(point[0]))

                if c_li == -42:  # out of bounds
                    if fill is None:  # outside the domain
                        print("POINT", point)
                        raise DomainError("Point lies outside the grid domain")
                    else:
                        return fill

                # do the linear interpolation
                return w_l * data[..., c_li] + w_h * data[..., c_hi]  # type: ignore

        elif self.num_axes == 2:
            # specialize for 2-dimensional interpolation
            data_x = self._make_interpolation_axis_data(0, **args)
            data_y = self._make_interpolation_axis_data(1, **args)

            @jit
            def interpolate_single(
                data: NumericArray, point: FloatingArray
            ) -> NumberOrArray:
                """Obtain interpolated value of data at a point.

                Args:
                    data (:class:`~numpy.ndarray`):
                        A 2d array of valid values at the grid points
                    point (:class:`~numpy.ndarray`):
                        Coordinates of a single point in the grid coordinate system

                Returns:
                    :class:`~numpy.ndarray`: The interpolated value at the point
                """
                # determine surrounding points and their weights
                c_xli, c_xhi, w_xl, w_xh = data_x(float(point[0]))
                c_yli, c_yhi, w_yl, w_yh = data_y(float(point[1]))

                if c_xli == -42 or c_yli == -42:  # out of bounds
                    if fill is None:  # outside the domain
                        print("POINT", point)
                        raise DomainError("Point lies outside the grid domain")
                    else:
                        return fill

                # do the linear interpolation
                return (  # type: ignore
                    w_xl * w_yl * data[..., c_xli, c_yli]
                    + w_xl * w_yh * data[..., c_xli, c_yhi]
                    + w_xh * w_yl * data[..., c_xhi, c_yli]
                    + w_xh * w_yh * data[..., c_xhi, c_yhi]
                )

        elif self.num_axes == 3:
            # specialize for 3-dimensional interpolation
            data_x = self._make_interpolation_axis_data(0, **args)
            data_y = self._make_interpolation_axis_data(1, **args)
            data_z = self._make_interpolation_axis_data(2, **args)

            @jit
            def interpolate_single(
                data: NumericArray, point: FloatingArray
            ) -> NumberOrArray:
                """Obtain interpolated value of data at a point.

                Args:
                    data (:class:`~numpy.ndarray`):
                        A 2d array of valid values at the grid points
                    point (:class:`~numpy.ndarray`):
                        Coordinates of a single point in the grid coordinate system

                Returns:
                    :class:`~numpy.ndarray`: The interpolated value at the point
                """
                # determine surrounding points and their weights
                c_xli, c_xhi, w_xl, w_xh = data_x(float(point[0]))
                c_yli, c_yhi, w_yl, w_yh = data_y(float(point[1]))
                c_zli, c_zhi, w_zl, w_zh = data_z(float(point[2]))

                if c_xli == -42 or c_yli == -42 or c_zli == -42:  # out of bounds
                    if fill is None:  # outside the domain
                        print("POINT", point)
                        raise DomainError("Point lies outside the grid domain")
                    else:
                        return fill

                # do the linear interpolation
                return (  # type: ignore
                    w_xl * w_yl * w_zl * data[..., c_xli, c_yli, c_zli]
                    + w_xl * w_yl * w_zh * data[..., c_xli, c_yli, c_zhi]
                    + w_xl * w_yh * w_zl * data[..., c_xli, c_yhi, c_zli]
                    + w_xl * w_yh * w_zh * data[..., c_xli, c_yhi, c_zhi]
                    + w_xh * w_yl * w_zl * data[..., c_xhi, c_yli, c_zli]
                    + w_xh * w_yl * w_zh * data[..., c_xhi, c_yli, c_zhi]
                    + w_xh * w_yh * w_zl * data[..., c_xhi, c_yhi, c_zli]
                    + w_xh * w_yh * w_zh * data[..., c_xhi, c_yhi, c_zhi]
                )

        else:
            raise NotImplementedError(
                f"Compiled interpolation not implemented for dimension {self.num_axes}"
            )

        return interpolate_single  # type: ignore

    def make_inserter_compiled(
        self, *, with_ghost_cells: bool = False
    ) -> Callable[[NumericArray, FloatingArray, NumberOrArray], None]:
        """Return a compiled function to insert values at interpolated positions.

        Args:
            with_ghost_cells (bool):
                Flag indicating that the interpolator should work on the full data array
                that includes values for the grid points. If this is the case, the
                boundaries are not checked and the coordinates are used as is.

        Returns:
            callable: A function with signature (data, position, amount), where `data`
            is the numpy array containing the field data, position is denotes the
            position in grid coordinates, and `amount` is the  that is to be added to
            the field.
        """
        cell_volume = self.make_cell_volume_compiled()

        if self.num_axes == 1:
            # specialize for 1-dimensional interpolation
            data_x = self._make_interpolation_axis_data(
                0, with_ghost_cells=with_ghost_cells
            )

            @jit
            def insert(
                data: NumericArray, point: FloatingArray, amount: NumberOrArray
            ) -> None:
                """Add an amount to a field at an interpolated position.

                Args:
                    data (:class:`~numpy.ndarray`):
                        The values at the grid points
                    point (:class:`~numpy.ndarray`):
                        Coordinates of a single point in the grid coordinate system
                    amount (Number or :class:`~numpy.ndarray`):
                        The amount that will be added to the data. This value describes
                        an integrated quantity (given by the field value times the
                        discretization volume). This is important for consistency with
                        different discretizations and in particular grids with
                        non-uniform discretizations
                """
                c_li, c_hi, w_l, w_h = data_x(float(point[0]))

                if c_li == -42:  # out of bounds
                    raise DomainError("Point lies outside the grid domain")

                data[..., c_li] += w_l * amount / cell_volume(c_li)
                data[..., c_hi] += w_h * amount / cell_volume(c_hi)

        elif self.num_axes == 2:
            # specialize for 2-dimensional interpolation
            data_x = self._make_interpolation_axis_data(
                0, with_ghost_cells=with_ghost_cells
            )
            data_y = self._make_interpolation_axis_data(
                1, with_ghost_cells=with_ghost_cells
            )

            @jit
            def insert(
                data: NumericArray, point: FloatingArray, amount: NumberOrArray
            ) -> None:
                """Add an amount to a field at an interpolated position.

                Args:
                    data (:class:`~numpy.ndarray`):
                        The values at the grid points
                    point (:class:`~numpy.ndarray`):
                        Coordinates of a single point in the grid coordinate system
                    amount (Number or :class:`~numpy.ndarray`):
                        The amount that will be added to the data. This value describes
                        an integrated quantity (given by the field value times the
                        discretization volume). This is important for consistency with
                        different discretizations and in particular grids with
                        non-uniform discretizations
                """
                # determine surrounding points and their weights
                c_xli, c_xhi, w_xl, w_xh = data_x(float(point[0]))
                c_yli, c_yhi, w_yl, w_yh = data_y(float(point[1]))

                if c_xli == -42 or c_yli == -42:  # out of bounds
                    raise DomainError("Point lies outside the grid domain")

                cell_vol = cell_volume(c_xli, c_yli)
                data[..., c_xli, c_yli] += w_xl * w_yl * amount / cell_vol
                cell_vol = cell_volume(c_xli, c_yhi)
                data[..., c_xli, c_yhi] += w_xl * w_yh * amount / cell_vol

                cell_vol = cell_volume(c_xhi, c_yli)
                data[..., c_xhi, c_yli] += w_xh * w_yl * amount / cell_vol
                cell_vol = cell_volume(c_xhi, c_yhi)
                data[..., c_xhi, c_yhi] += w_xh * w_yh * amount / cell_vol

        elif self.num_axes == 3:
            # specialize for 3-dimensional interpolation
            data_x = self._make_interpolation_axis_data(
                0, with_ghost_cells=with_ghost_cells
            )
            data_y = self._make_interpolation_axis_data(
                1, with_ghost_cells=with_ghost_cells
            )
            data_z = self._make_interpolation_axis_data(
                2, with_ghost_cells=with_ghost_cells
            )

            @jit
            def insert(
                data: NumericArray, point: FloatingArray, amount: NumberOrArray
            ) -> None:
                """Add an amount to a field at an interpolated position.

                Args:
                    data (:class:`~numpy.ndarray`):
                        The values at the grid points
                    point (:class:`~numpy.ndarray`):
                        Coordinates of a single point in the grid coordinate system
                    amount (Number or :class:`~numpy.ndarray`):
                        The amount that will be added to the data. This value describes
                        an integrated quantity (given by the field value times the
                        discretization volume). This is important for consistency with
                        different discretizations and in particular grids with
                        non-uniform discretizations
                """
                # determine surrounding points and their weights
                c_xli, c_xhi, w_xl, w_xh = data_x(float(point[0]))
                c_yli, c_yhi, w_yl, w_yh = data_y(float(point[1]))
                c_zli, c_zhi, w_zl, w_zh = data_z(float(point[2]))

                if c_xli == -42 or c_yli == -42 or c_zli == -42:  # out of bounds
                    raise DomainError("Point lies outside the grid domain")

                cell_vol = cell_volume(c_xli, c_yli, c_zli)
                data[..., c_xli, c_yli, c_zli] += w_xl * w_yl * w_zl * amount / cell_vol
                cell_vol = cell_volume(c_xli, c_yli, c_zhi)
                data[..., c_xli, c_yli, c_zhi] += w_xl * w_yl * w_zh * amount / cell_vol

                cell_vol = cell_volume(c_xli, c_yhi, c_zli)
                data[..., c_xli, c_yhi, c_zli] += w_xl * w_yh * w_zl * amount / cell_vol
                cell_vol = cell_volume(c_xli, c_yhi, c_zhi)
                data[..., c_xli, c_yhi, c_zhi] += w_xl * w_yh * w_zh * amount / cell_vol

                cell_vol = cell_volume(c_xhi, c_yli, c_zli)
                data[..., c_xhi, c_yli, c_zli] += w_xh * w_yl * w_zl * amount / cell_vol
                cell_vol = cell_volume(c_xhi, c_yli, c_zhi)
                data[..., c_xhi, c_yli, c_zhi] += w_xh * w_yl * w_zh * amount / cell_vol

                cell_vol = cell_volume(c_xhi, c_yhi, c_zli)
                data[..., c_xhi, c_yhi, c_zli] += w_xh * w_yh * w_zl * amount / cell_vol
                cell_vol = cell_volume(c_xhi, c_yhi, c_zhi)
                data[..., c_xhi, c_yhi, c_zhi] += w_xh * w_yh * w_zh * amount / cell_vol

        else:
            raise NotImplementedError(
                f"Compiled interpolation not implemented for dimension {self.num_axes}"
            )

        return insert  # type: ignore

    def make_integrator(self) -> Callable[[NumericArray], NumberOrArray]:
        """Return function that can be used to integrates discretized data over the
        grid.

        If this function is used in a multiprocessing run (using MPI), the integrals are
        performed on all subgrids and then accumulated. Each process then receives the
        same value representing the global integral.

        Returns:
            callable: A function that takes a numpy array and returns the integral with
            the correct weights given by the cell volumes.
        """
        num_axes = self.num_axes
        # cell volume varies with position
        get_cell_volume = self.make_cell_volume_compiled(flat_index=True)

        def integrate_local(arr: NumericArray) -> NumberOrArray:
            """Integrates data over a grid using numpy."""
            amounts = arr * self.cell_volumes
            return amounts.sum(axis=tuple(range(-num_axes, 0, 1)))  # type: ignore

        @nb_overload(integrate_local)
        def ol_integrate_local(
            arr: NumericArray,
        ) -> Callable[[NumericArray], NumberOrArray]:
            """Integrates data over a grid using numba."""
            if arr.ndim == num_axes:
                # `arr` is a scalar field
                grid_shape = self.shape

                def impl(arr: NumericArray) -> Number:
                    """Integrate a scalar field."""
                    assert arr.shape == grid_shape
                    total = 0
                    for i in range(arr.size):
                        total += get_cell_volume(i) * arr.flat[i]  # type: ignore
                    return total

            else:
                # `arr` is a tensorial field with rank >= 1
                tensor_shape = (self.dim,) * (arr.ndim - num_axes)
                data_shape = tensor_shape + self.shape

                def impl(arr: NumericArray) -> NumericArray:  # type: ignore
                    """Integrate a tensorial field."""
                    assert arr.shape == data_shape
                    total = np.zeros(tensor_shape)
                    for idx in np.ndindex(*tensor_shape):
                        arr_comp = arr[idx]
                        for i in range(arr_comp.size):
                            total[idx] += get_cell_volume(i) * arr_comp.flat[i]
                    return total  # type: ignore

            return impl

        # deal with MPI multiprocessing
        if self._mesh is None or len(self._mesh) == 1:
            # standard case of a single integral
            @jit
            def integrate_global(arr: NumericArray) -> NumberOrArray:
                """Integrate data.

                Args:
                    arr (:class:`~numpy.ndarray`): discretized data on grid
                """
                return integrate_local(arr)

        else:
            # we are in a parallel run, so we need to gather the sub-integrals from all
            # subgrids in the grid mesh
            from ..tools.mpi import mpi_allreduce

            @jit
            def integrate_global(arr: NumericArray) -> NumberOrArray:
                """Integrate data over MPI parallelized grid.

                Args:
                    arr (:class:`~numpy.ndarray`): discretized data on grid
                """
                integral = integrate_local(arr)
                return mpi_allreduce(integral, operator="SUM")  # type: ignore

        return integrate_global  # type: ignore


def registered_operators() -> dict[str, list[str]]:
    """Returns all operators that are currently defined.

    Returns:
        dict: a dictionary with the names of the operators defined for each grid class
    """
    return {
        name: sorted(cls.operators)
        for name, cls in GridBase._subclasses.items()
        if not (name.endswith("Base") or hasattr(cls, "deprecated") and cls.deprecated)
    }<|MERGE_RESOLUTION|>--- conflicted
+++ resolved
@@ -18,12 +18,8 @@
 
 import numpy as np
 from numba.extending import overload as nb_overload
-<<<<<<< HEAD
 from numba.extending import register_jitable
-from numpy.typing import ArrayLike
-=======
 from numpy.typing import ArrayLike, NDArray
->>>>>>> f1e6a4bc
 
 from ..tools.cache import cached_method, cached_property
 from ..tools.docstrings import fill_in_docstring
