"""
Defines a scalar field over a grid

.. codeauthor:: David Zwicker <david.zwicker@ds.mpg.de>
"""

from __future__ import annotations

import numbers
from pathlib import Path
from typing import TYPE_CHECKING, Callable, Dict, List, Optional, Sequence, Tuple, Union

import numpy as np
from numpy.typing import DTypeLike

from ..grids import CartesianGrid, UnitGrid
from ..grids.base import DomainError, GridBase
from ..tools.docstrings import fill_in_docstring
from ..tools.misc import Number
from ..tools.typing import NumberOrArray
from .base import DataFieldBase

if TYPE_CHECKING:
    from ..grids.boundaries.axes import BoundariesData  # @UnusedImport
    from .vectorial import VectorField  # @UnusedImport


class ScalarField(DataFieldBase):
    """Scalar field discretized on a grid"""

    rank = 0

    @classmethod
    @fill_in_docstring
    def from_expression(
        cls,
        grid: GridBase,
        expression: str,
        *,
        user_funcs: Optional[Dict[str, Callable]] = None,
        consts: Optional[Dict[str, NumberOrArray]] = None,
        label: Optional[str] = None,
        dtype: Optional[DTypeLike] = None,
    ) -> ScalarField:
        """create a scalar field on a grid from a given expression

        Warning:
            {WARNING_EXEC}

        Args:
            grid (:class:`~pde.grids.base.GridBase`):
                Grid defining the space on which this field is defined
            expression (str):
                Mathematical expression for the scalar value as a function of the
                position on the grid. The expression may contain standard mathematical
                functions and it may depend on the axes labels of the grid.
                More information can be found in the
                :ref:`expression documentation <documentation-expressions>`.
            user_funcs (dict, optional):
                A dictionary with user defined functions that can be used in the
                expression
            consts (dict, optional):
                A dictionary with user defined constants that can be used in the
                expression. The values of these constants should either be numbers or
                :class:`~numpy.ndarray`.
            label (str, optional):
                Name of the field
            dtype (numpy dtype):
                The data type of the field. If omitted, it will be determined from
                `data` automatically.
        """
        from ..tools.expressions import ScalarExpression

        # parse the expression
        expr = ScalarExpression(
            expression=expression,
            signature=grid.axes,
            user_funcs=user_funcs,
            consts=consts,
        )
        # obtain the coordinates of the grid points
        points = [grid.cell_coords[..., i] for i in range(grid.num_axes)]

        try:
            # try evaluating the expression using a vectorized call
            data = expr(*points)
        except ValueError:
            # if this fails, evaluate expression point-wise
            data = np.empty(grid.shape)
            for cells in np.ndindex(*grid.shape):
                data[cells] = expr(*grid.cell_coords[cells])

        return cls(grid=grid, data=data, label=label, dtype=dtype)

    @classmethod
    def from_image(
        cls,
        path: Union[Path, str],
        bounds=None,
        periodic=False,
        *,
        label: Optional[str] = None,
    ) -> ScalarField:
        """create a scalar field from an image

        Args:
            path (:class:`Path` or str):
                The path to the image file
            bounds (tuple, optional):
                Gives the coordinate range for each axis. This should be two tuples of
                two numbers each, which mark the lower and upper bound for each axis.
            periodic (bool or list):
                Specifies which axes possess periodic boundary conditions. This is
                either a list of booleans defining periodicity for each individual axis
                or a single boolean value specifying the same periodicity for all axes.
            label (str, optional):
                Name of the field
        """
        from matplotlib.pyplot import imread

        # read image and convert to grayscale
        data = imread(str(path))
        if data.ndim == 2:
            pass  # is already gray scale
        elif data.ndim == 3:
            # convert to gray scale using ITU-R 601-2 luma transform:
            weights = np.array([0.299, 0.587, 0.114])
            data = data[..., :3] @ weights
        else:
            raise RuntimeError(f"Image data has wrong shape: {data.shape}")

        # transpose data to use mathematical conventions for axes
        data = data.T[:, ::-1]

        # determine the associated grid
        if bounds is None:
            grid: GridBase = UnitGrid(data.shape, periodic=periodic)
        else:
            grid = CartesianGrid(bounds, data.shape, periodic=periodic)

        return cls(grid, data, label=label)

    @DataFieldBase._data_flat.setter  # type: ignore
    def _data_flat(self, value):
        """set the data from a value from a collection"""
        self._data_full = value[0]

    def __array_ufunc__(self, ufunc, method, *inputs, **kwargs):
        """support unary numpy ufuncs, like np.sin, but also np.multiply"""
        if method == "__call__":
            # only support unary functions in simple calls

            # check the input
            arrs = []
            for arg in inputs:
                if isinstance(arg, numbers.Number):
                    arrs.append(arg)
                elif isinstance(arg, np.ndarray):
                    if arg.shape != self.data.shape:
                        raise RuntimeError("Data shapes incompatible")
                    arrs.append(arg)
                elif isinstance(arg, self.__class__):
                    self.assert_field_compatible(arg)
                    arrs.append(arg.data)
                else:
                    # unsupported type
                    return NotImplemented

            if "out" in kwargs:
                # write to given field
                out = kwargs.pop("out")[0]
                self.assert_field_compatible(out)
                kwargs["out"] = (out.data,)
                ufunc(*arrs, **kwargs)
                return out
            else:
                # return new field
                return self.__class__(self.grid, data=ufunc(*arrs, **kwargs))
        else:
            return NotImplemented

    @fill_in_docstring
    def laplace(
        self,
        bc: Optional[BoundariesData],
        out: Optional[ScalarField] = None,
        **kwargs,
    ) -> ScalarField:
        """apply Laplace operator and return result as a field

        Args:
            bc:
                The boundary conditions applied to the field.
                {ARG_BOUNDARIES_OPTIONAL}
            out (ScalarField, optional):
                Optional scalar field to which the  result is written.
            label (str, optional):
                Name of the returned field
            backend (str):
                The backend (e.g., 'numba' or 'scipy') used for this operator.

        Returns:
            :class:`~pde.fields.scalar.ScalarField`: the Laplacian of the field
        """
        return self.apply_operator("laplace", bc=bc, out=out, **kwargs)  # type: ignore

    @fill_in_docstring
    def gradient_squared(
        self,
        bc: Optional[BoundariesData],
        out: Optional[ScalarField] = None,
        **kwargs,
    ) -> ScalarField:
        r"""apply squared gradient operator and return result as a field

        This evaluates :math:`|\nabla \phi|^2` for the scalar field :math:`\phi`

        Args:
            bc:
                The boundary conditions applied to the field.
                {ARG_BOUNDARIES_OPTIONAL}
            out (ScalarField, optional):
                Optional vector field to which the result is written.
            label (str, optional):
                Name of the returned field
            central (bool):
                Determines whether a central difference approximation is used for the
                gradient operator or not. If not, the squared gradient is calculated as
                the mean of the squared values of the forward and backward derivatives,
                which thus includes the value at a support point in the result at the
                same point.

        Returns:
            :class:`~pde.fields.scalar.ScalarField`: the squared gradient of the field
        """
        return self.apply_operator("gradient_squared", bc=bc, out=out, **kwargs)  # type: ignore

    @fill_in_docstring
    def gradient(
        self,
        bc: Optional[BoundariesData],
        out: Optional["VectorField"] = None,
        **kwargs,
    ) -> "VectorField":
        """apply gradient operator and return result as a field

        Args:
            bc:
                The boundary conditions applied to the field.
                {ARG_BOUNDARIES_OPTIONAL}
            out (VectorField, optional):
                Optional vector field to which the result is written.
            label (str, optional):
                Name of the returned field

        Returns:
            :class:`~pde.fields.vectorial.VectorField`: result of applying the operator
        """
        return self.apply_operator("gradient", bc=bc, out=out, **kwargs)  # type: ignore

    @property
    def integral(self) -> Number:
        """Number: integral of the scalar field over space"""
        return self.grid.integrate(self.data)  # type: ignore

    def project(
        self,
        axes: Union[str, Sequence[str]],
        method: str = "integral",
        label: Optional[str] = None,
    ) -> ScalarField:
        """project scalar field along given axes

        Args:
            axes (list of str):
                The names of the axes that are removed by the projection
                operation. The valid names for a given grid are the ones in
                the :attr:`GridBase.axes` attribute.
            method (str):
                The projection method. This can be either 'integral' to
                integrate over the removed axes or 'average' to perform an
                average instead.
            label (str, optional):
                The label of the returned field

        Returns:
            :class:`~pde.fields.scalar.ScalarField`: The projected data in a scalar
            field with a subgrid of the original grid.
        """
        if isinstance(axes, str):
            axes = [axes]
        if any(ax not in self.grid.axes for ax in axes):
            raise ValueError(
                f"The axes {axes} are not all contained in {self.grid} with axes "
                f"{self.grid.axes}"
            )

        # determine the axes after projection
        ax_all = range(self.grid.num_axes)
        ax_remove = tuple(self.grid.axes.index(ax) for ax in axes)
        ax_retain = tuple(sorted(set(ax_all) - set(ax_remove)))

        # determine the new grid
        sliced_grid = self.grid.slice(ax_retain)

        # calculate the new data
        if method == "integral":
            subdata = self.grid.integrate(self.data, axes=ax_remove)

        elif method == "average" or method == "mean":
            integrals = self.grid.integrate(self.data, axes=ax_remove)
            volumes = self.grid.integrate(1, axes=ax_remove)
            subdata = integrals / volumes

        else:
            raise ValueError(f"Unknown projection method `{method}`")

        # create the new field instance
        return self.__class__(grid=sliced_grid, data=subdata, label=label)

    def slice(
        self,
        position: Dict[str, float],
        *,
        method: str = "nearest",
        label: Optional[str] = None,
    ) -> ScalarField:
        """slice data at a given position

        Note:
            This method should not be used to evaluate fields right at the boundary
            since it does not respect boundary conditions. Use
            :meth:`~ScalarField.get_boundary_field` to obtain the values directly on the
            boundary.

        Args:
            position (dict):
                Determines the location of the slice using a dictionary supplying
                coordinate values for a subset of axes. Axes not mentioned in the
                dictionary are retained and form the slice. For instance, in a 2d
                Cartesian grid, `position = {'x': 1}` slices along the y-direction at
                x=1. Additionally, the special positions 'low', 'mid', and 'high' are
                supported to reference relative positions along the axis.
            method (str):
<<<<<<< HEAD
                The method used for slicing. `nearest` takes data from cells defined on
                the grid.
=======
                The method used for slicing. Currently, we only support `nearest`, which
                takes data from cells defined on the grid.
>>>>>>> 8d508f3e
            label (str, optional):
                The label of the returned field

        Returns:
            :class:`~pde.fields.scalar.ScalarField`: The sliced data in a scalar field
            with a subgrid of the original grid.
        """
        grid = self.grid

        # parse the positions and determine the axes to remove
        ax_remove, pos_values = [], np.zeros(grid.num_axes)
        for ax, pos in position.items():
            # check the axis
            try:
                i = grid.axes.index(ax)
            except ValueError:
                raise ValueError(
                    f"The axes {ax} is not contained in "
                    f"{self.grid} with axes {self.grid.axes}"
                )
            ax_remove.append(i)

            # check the position
            if isinstance(pos, str):
                if pos in {"min", "low", "lower"}:
                    pos_values[i] = grid.axes_coords[i][0]
                elif pos in {"max", "high", "upper"}:
                    pos_values[i] = grid.axes_coords[i][-1]
                elif pos in {"mid", "middle", "center"}:
                    pos_values[i] = np.mean(grid.axes_bounds[i])
                else:
                    raise ValueError(f"Unknown position `{pos}`")
            else:
                pos_values[i] = float(pos)

        # determine the axes left after slicing and the new grid
        ax_all = range(grid.num_axes)
        ax_retain = tuple(sorted(set(ax_all) - set(ax_remove)))
        sliced_grid = grid.slice(ax_retain)

        # obtain the sliced data
        if method == "nearest":
            idx: List[Union[int, slice]] = []
            for i in range(grid.num_axes):
                if i in ax_remove:
                    pos = pos_values[i]
                    axis_bounds = grid.axes_bounds[i]
                    if pos < axis_bounds[0] or pos > axis_bounds[1]:
                        raise DomainError(
                            f"Position {grid.axes[i]} = {pos} is outside the domain"
                        )
                    # add slice that is closest to pos
                    idx.append(int(np.argmin((grid.axes_coords[i] - pos) ** 2)))
                else:
                    idx.append(slice(None))
            subdata = self.data[tuple(idx)]

        else:
            raise ValueError(f"Unknown slicing method `{method}`")

        # create the new field instance
        return self.__class__(grid=sliced_grid, data=subdata, label=label)

    def to_scalar(
        self, scalar: Union[str, Callable] = "auto", *, label: Optional[str] = None
    ) -> ScalarField:
        """return a modified scalar field by applying method `scalar`

        Args:
            scalar (str or callable):
                Determines the method used for obtaining the scalar. If this is a
                callable, it is simply applied to self.data and a new scalar field with
                this data is returned. Alternatively, pre-defined methods can be
                selected using strings. Here, `abs` and `norm` denote the norm of each
                entry of the field, while `norm_squared` returns the squared norm. The
                default `auto` is to return a (unchanged) copy of a real field and the
                norm of a complex field.
            label (str, optional):
                Name of the returned field

        Returns:
            :class:`~pde.fields.scalar.ScalarField`: Scalar field after applying the
            operation
        """
        if callable(scalar):
            data = scalar(self.data)
        elif scalar == "auto":
            if np.iscomplexobj(self.data):
                data = np.abs(self.data)
            else:
                data = self.data
        elif scalar == "abs" or scalar == "norm":
            data = np.abs(self.data)
        elif scalar == "norm_squared":
            data = self.data * self.data.conjugate()
        else:
            raise ValueError(f"Unknown method `{scalar}` for `to_scalar`")

        return ScalarField(grid=self.grid, data=data, label=label)

    @fill_in_docstring
    def get_boundary_field(
        self,
        index: Union[str, Tuple[int, bool]],
        bc: Optional[BoundariesData] = None,
        *,
        label: Optional[str] = None,
    ) -> ScalarField:
        """get the field on the specified boundary

        Args:
            index (str or tuple):
                Index specifying the boundary. Can be either a string given in
                :attr:`~pde.grids.base.GridBase.boundary_names`, like :code:`"left"`, or
                a tuple of the axis index perpendicular to the boundary and a boolean
                specifying whether the boundary is at the upper side of the axis or not,
                e.g., :code:`(1, True)`.
            bc:
                The boundary conditions applied to the field.
                {ARG_BOUNDARIES_OPTIONAL}
            label (str):
                Label of the returned field

        Returns:
            :class:`~pde.fields.scalar.ScalarField`: The field on the boundary
        """
        axis, upper = self.grid._get_boundary_index(index)
        data = self.get_boundary_values(axis, upper, bc)

        boundary_axes = tuple(i for i in range(self.grid.num_axes) if i != axis)
        if boundary_axes:
            # the boundary is an actual field (the original grid had more than 2 axes)
            grid = self.grid.slice(boundary_axes)
        else:
            # the boundary is a singular point => return a UnitGrid
            grid = UnitGrid([1])

        return self.__class__(grid=grid, data=data, label=label, dtype=self.dtype)<|MERGE_RESOLUTION|>--- conflicted
+++ resolved
@@ -342,13 +342,8 @@
                 x=1. Additionally, the special positions 'low', 'mid', and 'high' are
                 supported to reference relative positions along the axis.
             method (str):
-<<<<<<< HEAD
-                The method used for slicing. `nearest` takes data from cells defined on
-                the grid.
-=======
                 The method used for slicing. Currently, we only support `nearest`, which
                 takes data from cells defined on the grid.
->>>>>>> 8d508f3e
             label (str, optional):
                 The label of the returned field
 
